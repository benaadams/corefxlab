--- conflicted
+++ resolved
@@ -8,11 +8,7 @@
     "System.Diagnostics.TraceSource": "4.0.0-beta-*",
     "System.Globalization": "4.0.10-beta-*",
     "System.IO": "4.0.10-beta-*",
-<<<<<<< HEAD
-    "System.IO.FileSystem": "4.0.0-beta-*",
-=======
     "System.IO.FileSystem":  "4.0.0-beta-*",
->>>>>>> d26519c8
     "System.Reflection": "4.0.10-beta-*",
     "System.Reflection.Primitives": "4.0.0-beta-*",
     "System.Resources.ResourceManager": "4.0.0-beta-*",
